--- conflicted
+++ resolved
@@ -2,13 +2,6 @@
 from collections.abc import Callable
 import numpy as np
 from sklearn.metrics import pairwise_distances, adjusted_mutual_info_score
-<<<<<<< HEAD
-from typing import List, Dict, Tuple
-from spectral_functions import *
-from sklearn.cluster import KMeans
-from sklearn.cluster import AgglomerativeClustering
-=======
->>>>>>> 2cce5bd1
 
 
 def similarity_measure(x: np.ndarray, y: np.ndarray) -> float:
@@ -24,12 +17,8 @@
     # return 1 - np.linalg.norm(x-y, 0)/len(x)
     return np.sum(x == y) / len(x)
 
-<<<<<<< HEAD
-def similarity_matrix(weights: np.ndarray, similarity_function) -> np.ndarray:
-=======
 
 def similarity_matrix(weights: np.ndarray, similarity_function: Callable) -> np.ndarray:
->>>>>>> 2cce5bd1
     """
     Return similarity matrix where entry i,j contains the similarity of point assignment histories i and j.
 
