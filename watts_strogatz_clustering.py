from watts_strogatz import WattsStrogatz
from distance_functions import temporal_graph_distance
from TKM_long_term_clusters import find_final_label_sc
import numpy as np
import matplotlib.pyplot as plt
from tkm.graph_clustering_functions import STGKM, visualize_graph
import networkx as nx

n = 8
t = 100

<<<<<<< HEAD
WS = WattsStrogatz(n = n, q = 3, probability = .20)
=======
WS = WattsStrogatz(n=n, q=3, probability=0.40)
>>>>>>> 2cce5bd1
connectivity_matrix = np.zeros((t, n, n))

for time in range(t):
    connectivity = WS.update()
    connectivity_matrix[time, :, :] = connectivity.toarray()
    # WS.visualize()
    # plt.show()

print("graph created")

#########################
distance_matrix = temporal_graph_distance(connectivity_matrix=connectivity_matrix)
penalty = np.unique(distance_matrix)[-2] + 1

<<<<<<< HEAD
stgkm = STGKM (distance_matrix=distance_matrix[:50,:,:], penalty = penalty, max_drift = 1, k = 2)
=======
stgkm = STGKM(distance_matrix=distance_matrix, penalty=penalty, max_drift=1, k=2)
>>>>>>> 2cce5bd1

# stgkm.run_stgkm_proxy()
stgkm.run_stgkm()
print(stgkm.ltc)


<<<<<<< HEAD
visualize_graph(connectivity_matrix=connectivity_matrix[:50,:,:], labels = stgkm.full_assignments, centers = stgkm.full_centers)
=======
visualize_graph(
    connectivity_matrix=connectivity_matrix,
    labels=stgkm.full_assignments,
    centers=stgkm.full_centers,
)
>>>>>>> 2cce5bd1


##############

# penalized_distance = stgkm.penalize_distance()
# previous_members, current_centers = stgkm.first_kmeans()

# previous_distance = penalized_distance[0]

# total_membership = np.zeros((t, n))
# total_membership[0] = previous_members

# print('starting centers', current_centers)
# print('starting_membership', previous_members)

# for time in range(1,t):
#      current_distance = penalized_distance[time]
#      new_members, new_centers = stgkm.next_assignment(current_centers= current_centers, previous_distance = previous_distance,
#                      current_distance = current_distance)

#      previous_distance = current_distance.copy()
#      current_centers = list(new_centers).copy()

#      total_membership[time] = new_members
#      print(new_members)
#      print(current_centers)

# # print(current_centers)
# ltc = find_final_label_sc(weights = total_membership.T, k = 2)
# print('ltc', ltc)<|MERGE_RESOLUTION|>--- conflicted
+++ resolved
@@ -9,11 +9,7 @@
 n = 8
 t = 100
 
-<<<<<<< HEAD
-WS = WattsStrogatz(n = n, q = 3, probability = .20)
-=======
 WS = WattsStrogatz(n=n, q=3, probability=0.40)
->>>>>>> 2cce5bd1
 connectivity_matrix = np.zeros((t, n, n))
 
 for time in range(t):
@@ -28,26 +24,18 @@
 distance_matrix = temporal_graph_distance(connectivity_matrix=connectivity_matrix)
 penalty = np.unique(distance_matrix)[-2] + 1
 
-<<<<<<< HEAD
-stgkm = STGKM (distance_matrix=distance_matrix[:50,:,:], penalty = penalty, max_drift = 1, k = 2)
-=======
 stgkm = STGKM(distance_matrix=distance_matrix, penalty=penalty, max_drift=1, k=2)
->>>>>>> 2cce5bd1
 
 # stgkm.run_stgkm_proxy()
 stgkm.run_stgkm()
 print(stgkm.ltc)
 
 
-<<<<<<< HEAD
-visualize_graph(connectivity_matrix=connectivity_matrix[:50,:,:], labels = stgkm.full_assignments, centers = stgkm.full_centers)
-=======
 visualize_graph(
     connectivity_matrix=connectivity_matrix,
     labels=stgkm.full_assignments,
     centers=stgkm.full_centers,
 )
->>>>>>> 2cce5bd1
 
 
 ##############
